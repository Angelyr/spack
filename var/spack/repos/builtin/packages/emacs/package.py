--- conflicted
+++ resolved
@@ -102,7 +102,6 @@
 
         return args
 
-<<<<<<< HEAD
     @run_after("install")
     def move_macos_app(self):
         """Move the Emacs.app build on MacOS to <prefix>/Applications.
@@ -112,22 +111,6 @@
             mkdir(apps_dir)
             move("nextstep/Emacs.app", apps_dir)
 
-    def _test_check_versions(self):
-        """Perform version checks on installed package binaries."""
-        checks = ["ctags", "ebrowse", "emacs", "emacsclient", "etags"]
-
-        for exe in checks:
-            expected = str(self.spec.version)
-            reason = "test version of {0} is {1}".format(exe, expected)
-            self.run_test(
-                exe, ["--version"], expected, installed=True, purpose=reason, skip_missing=True
-            )
-
-    def test(self):
-        """Perform smoke tests on the installed package."""
-        # Simple version check tests on known binaries
-        self._test_check_versions()
-=======
     def run_version_check(self, bin):
         """Runs and checks output of the installed binary."""
         exe_path = join_path(self.prefix.bin, bin)
@@ -156,5 +139,4 @@
 
     def test_etags(self):
         """check etags version"""
-        self.run_version_check("etags")
->>>>>>> f745e49d
+        self.run_version_check("etags")