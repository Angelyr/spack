# Copyright 2013-2020 Lawrence Livermore National Security, LLC and other
# Spack Project Developers. See the top-level COPYRIGHT file for details.
#
# SPDX-License-Identifier: (Apache-2.0 OR MIT)

import argparse
import os
import shutil
import sys
import textwrap

import llnl.util.filesystem as fs
import llnl.util.tty as tty

import spack.build_environment
import spack.cmd
import spack.cmd.common.arguments as arguments
import spack.environment as ev
import spack.fetch_strategy
import spack.paths
import spack.report
from spack.error import SpackError


description = "build and install packages"
section = "build"
level = "short"


def update_kwargs_from_args(args, kwargs):
    """Parse cli arguments and construct a dictionary
    that will be passed to Package.do_install API"""

    kwargs.update({
        'keep_prefix': args.keep_prefix,
        'keep_stage': args.keep_stage,
        'restage': not args.dont_restage,
        'install_source': args.install_source,
        'verbose': args.verbose,
        'fake': args.fake,
        'dirty': args.dirty,
        'use_cache': args.use_cache,
        'install_global': args.install_global,
        'upstream': args.upstream,
        'cache_only': args.cache_only,
        'explicit': True,  # Always true for install command
        'stop_at': args.until,
        'unsigned': args.unsigned,
    })

    kwargs.update({
        'install_dependencies': ('dependencies' in args.things_to_install),
        'install_package': ('package' in args.things_to_install)
    })

    if hasattr(args, 'setup'):
        setups = set()
        for arglist_s in args.setup:
            for arg in [x.strip() for x in arglist_s.split(',')]:
                setups.add(arg)
        kwargs['setup'] = setups
        tty.msg('Setup={0}'.format(kwargs['setup']))


def setup_parser(subparser):
    subparser.add_argument(
        '--only',
        default='package,dependencies',
        dest='things_to_install',
        choices=['package', 'dependencies'],
        help="""select the mode of installation.
the default is to install the package along with all its dependencies.
alternatively one can decide to install only the package or only
the dependencies"""
    )
    subparser.add_argument(
        '-u', '--until', type=str, dest='until', default=None,
        help="phase to stop after when installing (default None)")
    arguments.add_common_arguments(subparser, ['jobs'])
    subparser.add_argument(
        '--overwrite', action='store_true',
        help="reinstall an existing spec, even if it has dependents")
    subparser.add_argument(
        '--keep-prefix', action='store_true',
        help="don't remove the install prefix if installation fails")
    subparser.add_argument(
        '--keep-stage', action='store_true',
        help="don't remove the build stage if installation succeeds")
    subparser.add_argument(
        '--dont-restage', action='store_true',
        help="if a partial install is detected, don't delete prior state")

    cache_group = subparser.add_mutually_exclusive_group()
    cache_group.add_argument(
        '--use-cache', action='store_true', dest='use_cache', default=True,
        help="check for pre-built Spack packages in mirrors (default)")
    cache_group.add_argument(
        '--no-cache', action='store_false', dest='use_cache', default=True,
        help="do not check for pre-built Spack packages in mirrors")
    cache_group.add_argument(
        '--cache-only', action='store_true', dest='cache_only', default=False,
        help="only install package from binary mirrors")

    subparser.add_argument(
        '--no-check-signature', action='store_true',
        dest='unsigned', default=False,
        help="do not check signatures of binary packages")
    subparser.add_argument(
        '--show-log-on-error', action='store_true',
        help="print full build log to stderr if build fails")
    subparser.add_argument(
        '--source', action='store_true', dest='install_source',
        help="install source files in prefix")
    arguments.add_common_arguments(subparser, ['no_checksum'])
    subparser.add_argument(
        '-v', '--verbose', action='store_true',
        help="display verbose build output while installing")
    subparser.add_argument(
        '--fake', action='store_true',
        help="fake install for debug purposes.")
    subparser.add_argument(
        '--only-concrete', action='store_true', default=False,
        help='(with environment) only install already concretized specs')
    subparser.add_argument(
        '-f', '--file', action='append', default=[],
        dest='specfiles', metavar='SPEC_YAML_FILE',
        help="install from file. Read specs to install from .yaml files")
    subparser.add_argument(
        '--upstream', action='store', default=None,
        dest='upstream', metavar='UPSTREAM_NAME',
        help='specify which upstream spack to install too')
    subparser.add_argument(
        '-g', '--global', action='store_true', default=False,
        dest='install_global',
        help='install package to globally accesible location')

    cd_group = subparser.add_mutually_exclusive_group()
    arguments.add_common_arguments(cd_group, ['clean', 'dirty'])

    testing = subparser.add_mutually_exclusive_group()
    testing.add_argument(
        '--test', default=None,
        choices=['root', 'all'],
        help="""If 'root' is chosen, run package tests during
installation for top-level packages (but skip tests for dependencies).
if 'all' is chosen, run package tests during installation for all
packages. If neither are chosen, don't run tests for any packages."""
    )
    testing.add_argument(
        '--run-tests', action='store_true',
        help='run package tests during installation (same as --test=all)'
    )
    subparser.add_argument(
        '--log-format',
        default=None,
        choices=spack.report.valid_formats,
        help="format to be used for log files"
    )
    subparser.add_argument(
        '--log-file',
        default=None,
        help="filename for the log file. if not passed a default will be used"
    )
    subparser.add_argument(
        '--help-cdash',
        action='store_true',
        help="Show usage instructions for CDash reporting"
    )
    add_cdash_args(subparser, False)
    arguments.add_common_arguments(subparser, ['yes_to_all', 'spec'])


def add_cdash_args(subparser, add_help):
    cdash_help = {}
    if add_help:
        cdash_help['upload-url'] = "CDash URL where reports will be uploaded"
        cdash_help['build'] = """The name of the build that will be reported to CDash.
Defaults to spec of the package to install."""
        cdash_help['site'] = """The site name that will be reported to CDash.
Defaults to current system hostname."""
        cdash_help['track'] = """Results will be reported to this group on CDash.
Defaults to Experimental."""
        cdash_help['buildstamp'] = """Instead of letting the CDash reporter prepare the
buildstamp which, when combined with build name, site and project,
uniquely identifies the build, provide this argument to identify
the build yourself.  Format: %%Y%%m%%d-%%H%%M-[cdash-track]"""
    else:
        cdash_help['upload-url'] = argparse.SUPPRESS
        cdash_help['build'] = argparse.SUPPRESS
        cdash_help['site'] = argparse.SUPPRESS
        cdash_help['track'] = argparse.SUPPRESS
        cdash_help['buildstamp'] = argparse.SUPPRESS

    subparser.add_argument(
        '--cdash-upload-url',
        default=None,
        help=cdash_help['upload-url']
    )
    subparser.add_argument(
        '--cdash-build',
        default=None,
        help=cdash_help['build']
    )
    subparser.add_argument(
        '--cdash-site',
        default=None,
        help=cdash_help['site']
    )

    cdash_subgroup = subparser.add_mutually_exclusive_group()
    cdash_subgroup.add_argument(
        '--cdash-track',
        default='Experimental',
        help=cdash_help['track']
    )
    cdash_subgroup.add_argument(
        '--cdash-buildstamp',
        default=None,
        help=cdash_help['buildstamp']
    )


def default_log_file(spec):
    """Computes the default filename for the log file and creates
    the corresponding directory if not present
    """
    fmt = 'test-{x.name}-{x.version}-{hash}.xml'
    basename = fmt.format(x=spec, hash=spec.dag_hash())

    dirname = fs.os.path.join(spack.paths.user_config_path,
                              'var/spack',
                              'junit-report')
    fs.mkdirp(dirname)
    return fs.os.path.join(dirname, basename)


def install_spec(cli_args, kwargs, abstract_spec, spec):
    """Do the actual installation."""

    try:
        # handle active environment, if any
        env = ev.get_env(cli_args, 'install')

        if env:
            with env.write_transaction():
                concrete = env.concretize_and_add(
                    abstract_spec, spec)
                env.write(regenerate_views=False)
            env._install(concrete, **kwargs)
            with env.write_transaction():
                env.regenerate_views()
        else:
            spec.package.do_install(**kwargs)
        spack.config.set('config:active_tree', '~/.spack/opt/spack',
                         scope='user')
        spack.config.set('config:active_upstream', None,
                         scope='user')

    except spack.build_environment.InstallError as e:
        if cli_args.show_log_on_error:
            e.print_context()
            if not os.path.exists(e.pkg.build_log_path):
                tty.error("'spack install' created no log.")
            else:
                sys.stderr.write('Full build log:\n')
                with open(e.pkg.build_log_path) as log:
                    shutil.copyfileobj(log, sys.stderr)
        raise


def install(parser, args, **kwargs):
<<<<<<< HEAD
    # Install Package to Global Upstream for multi-user use
    if args.install_global:
        spack.config.set('config:active_upstream', 'global',
                         scope='user')
        global_root = spack.config.get('upstreams')
        global_root = global_root['global']['install_tree']
        global_root = spack.util.path.canonicalize_path(global_root)
        spack.config.set('config:active_tree', global_root,
                         scope='user')
    elif args.upstream:
        if args.upstream not in spack.config.get('upstreams'):
            tty.die("specified upstream does not exist")
        spack.config.set('config:active_upstream', args.upstream,
                         scope='user')
        root = spack.config.get('upstreams')
        root = root[args.upstream]['install_tree']
        root = spack.util.path.canonicalize_path(root)
        spack.config.set('config:active_tree', root, scope='user')
    else:
        spack.config.set('config:active_upstream', None,
                         scope='user')
        spack.config.set('config:active_tree',
                         spack.config.get('config:install_tree'),
                         scope='user')
=======
>>>>>>> 3b2c534e
    if args.help_cdash:
        parser = argparse.ArgumentParser(
            formatter_class=argparse.RawDescriptionHelpFormatter,
            epilog=textwrap.dedent('''\
environment variables:
  SPACK_CDASH_AUTH_TOKEN
                        authentication token to present to CDash
                        '''))
        add_cdash_args(parser, True)
        parser.print_help()
        return

    if not args.spec and not args.specfiles:
        # if there are no args but an active environment or spack.yaml file
        # then install the packages from it.
        env = ev.get_env(args, 'install')
        if env:
            if not args.only_concrete:
                with env.write_transaction():
                    concretized_specs = env.concretize()
                    ev.display_specs(concretized_specs)

                    # save view regeneration for later, so that we only do it
                    # once, as it can be slow.
                    env.write(regenerate_views=False)

            tty.msg("Installing environment %s" % env.name)
            env.install_all(args)
            with env.write_transaction():
                # It is not strictly required to synchronize view regeneration
                # but doing so can prevent redundant work in the filesystem.
                env.regenerate_views()
            return
        else:
            tty.die("install requires a package argument or a spack.yaml file")

    if args.no_checksum:
        spack.config.set('config:checksum', False, scope='command_line')

    # Parse cli arguments and construct a dictionary
    # that will be passed to Package.do_install API
    update_kwargs_from_args(args, kwargs)

    if args.run_tests:
        tty.warn("Deprecated option: --run-tests: use --test=all instead")

    # 1. Abstract specs from cli
    reporter = spack.report.collect_info(args.log_format, args)
    if args.log_file:
        reporter.filename = args.log_file

    abstract_specs = spack.cmd.parse_specs(args.spec)
    tests = False
    if args.test == 'all' or args.run_tests:
        tests = True
    elif args.test == 'root':
        tests = [spec.name for spec in abstract_specs]
    kwargs['tests'] = tests

    try:
        specs = spack.cmd.parse_specs(
            args.spec, concretize=True, tests=tests)
    except SpackError as e:
        tty.debug(e)
        reporter.concretization_report(e.message)
        raise

    # 2. Concrete specs from yaml files
    for file in args.specfiles:
        with open(file, 'r') as f:
            s = spack.spec.Spec.from_yaml(f)

        if s.concretized().dag_hash() != s.dag_hash():
            msg = 'skipped invalid file "{0}". '
            msg += 'The file does not contain a concrete spec.'
            tty.warn(msg.format(file))
            continue

        abstract_specs.append(s)
        specs.append(s.concretized())

    if len(specs) == 0:
        tty.die('The `spack install` command requires a spec to install.')

    if not args.log_file and not reporter.filename:
        reporter.filename = default_log_file(specs[0])
    reporter.specs = specs
    with reporter:
        if args.overwrite:

            installed = list(filter(lambda x: x,
                                    map(spack.store.db.query_one, specs)))
            if not args.yes_to_all:
                display_args = {
                    'long': True,
                    'show_flags': True,
                    'variants': True
                }

                if installed:
                    tty.msg('The following package specs will be '
                            'reinstalled:\n')
                    spack.cmd.display_specs(installed, **display_args)

                not_installed = list(filter(lambda x: x not in installed,
                                            specs))
                if not_installed:
                    tty.msg('The following package specs are not installed and'
                            ' the --overwrite flag was given. The package spec'
                            ' will be newly installed:\n')
                    spack.cmd.display_specs(not_installed, **display_args)

                # We have some specs, so one of the above must have been true
                answer = tty.get_yes_or_no(
                    'Do you want to proceed?', default=False
                )
                if not answer:
                    tty.die('Reinstallation aborted.')

            for abstract, concrete in zip(abstract_specs, specs):
                if concrete in installed:
                    with fs.replace_directory_transaction(concrete.prefix):
                        install_spec(args, kwargs, abstract, concrete)
                else:
                    install_spec(args, kwargs, abstract, concrete)

        else:
            for abstract, concrete in zip(abstract_specs, specs):
                install_spec(args, kwargs, abstract, concrete)<|MERGE_RESOLUTION|>--- conflicted
+++ resolved
@@ -269,7 +269,6 @@
 
 
 def install(parser, args, **kwargs):
-<<<<<<< HEAD
     # Install Package to Global Upstream for multi-user use
     if args.install_global:
         spack.config.set('config:active_upstream', 'global',
@@ -294,8 +293,6 @@
         spack.config.set('config:active_tree',
                          spack.config.get('config:install_tree'),
                          scope='user')
-=======
->>>>>>> 3b2c534e
     if args.help_cdash:
         parser = argparse.ArgumentParser(
             formatter_class=argparse.RawDescriptionHelpFormatter,
